{
 "cells": [
  {
   "cell_type": "code",
   "execution_count": 1,
   "metadata": {
    "collapsed": true,
    "ExecuteTime": {
     "end_time": "2023-11-14T22:59:58.504473Z",
     "start_time": "2023-11-14T22:59:58.069797Z"
    }
   },
   "outputs": [],
   "source": [
<<<<<<< HEAD
    "from qiskit import QuantumCircuit, Aer, execute\n",
    "from qiskit.visualization import array_to_latex\n",
    "from qiskit_transpiler import get_pm\n",
    "from math import pi\n",
    "from qiskit import IBMQ\n",
    "from qiskit.providers import ibmq"
=======
    "from qiskit import QuantumCircuit, execute\n",
    "from math import pi"
>>>>>>> 68756075
   ]
  },
  {
   "cell_type": "code",
   "execution_count": null,
   "outputs": [],
   "source": [],
   "metadata": {
    "collapsed": false,
    "ExecuteTime": {
     "end_time": "2023-11-14T22:58:33.880285Z",
     "start_time": "2023-11-14T22:58:33.833061Z"
    }
   }
  },
  {
   "cell_type": "code",
   "execution_count": 5,
   "outputs": [],
   "source": [
    "from qiskit.pulse import DriveChannel, GaussianSquare, ShiftPhase\n",
    "\n",
    "def get_n_link(backend):\n",
    "    configuration = backend.configuration()\n",
    "    defaults = backend.defaults()\n",
    "    n = configuration.num_qubits\n",
    "\n",
    "    connected_pairs_cnot = configuration.coupling_map\n",
    "    instruction_schedule_map = defaults.instruction_schedule_map\n",
    "\n",
    "    def get_control_qubit(q1, q2):  # Control performs Z\n",
    "        try:\n",
    "            cx_sched = instruction_schedule_map.get(\"cx\", qubits=(q1, q2))\n",
    "        except:\n",
    "            cx_sched = instruction_schedule_map.get(\"ecr\", qubits=(q1, q2))\n",
    "        supported = False\n",
    "        for time, inst in cx_sched.instructions:\n",
    "            if isinstance(inst.channel, DriveChannel) and not isinstance(inst, ShiftPhase):\n",
    "                if isinstance(inst.pulse, GaussianSquare):\n",
    "                    target = inst.channel.index\n",
    "                    control = q1 if target == q2 else q2\n",
    "                    supported = True\n",
    "        if not supported:\n",
    "            raise ValueError(\"This machine is not supported!\")\n",
    "        return control\n",
    "\n",
    "    link = []\n",
    "    for item in connected_pairs_cnot:\n",
    "        if get_control_qubit(item[0], item[1]) == item[0]:\n",
    "            link.append(item)\n",
    "\n",
    "    return n, link\n",
    "\n",
    "def make_circuit(backend,line,ins,params,t):\n",
    "    n, link = get_n_link(backend)\n",
    "    circ = QuantumCircuit(n)\n",
    "    if line < n:\n",
    "        if ins == 0:\n",
    "            q = line\n",
    "            circ.rz(-params[1], q)\n",
    "            circ.rx(2 * params[0] * t, q)\n",
    "            circ.rz(params[1], q)\n",
    "        else:\n",
    "            q = line\n",
    "            lamb = 2 * params[0] * t\n",
    "            circ.h(q)                   #Added to measure reliability\n",
    "            circ.rz(lamb, q)\n",
    "            circ.h(q)                   #Added to measure reliability\n",
    "    else:\n",
    "        # print(line)\n",
    "        (q0, q1) = link[line - n]\n",
    "        theta = 2 * params[0] * t\n",
    "        if ins == 0:\n",
    "            circ.rzx(theta, q0, q1)\n",
    "        elif ins == 1:\n",
    "            circ.rxx(theta, q0, q1)\n",
    "        elif ins == 2:\n",
    "            circ.ryy(theta, q0, q1)\n",
    "        else:\n",
    "            circ.h(q0)                   #Added to measure reliability\n",
    "            circ.h(q1)                   #Added to measure reliability\n",
    "            circ.rzz(theta, q0, q1)\n",
    "            circ.h(q0)                   #Added to measure reliability\n",
    "            circ.h(q1)                   #Added to measure reliability\n",
    "    circ.measure_all()\n",
    "    return circ"
   ],
   "metadata": {
    "collapsed": false,
    "ExecuteTime": {
     "end_time": "2023-11-14T23:00:31.843552Z",
     "start_time": "2023-11-14T23:00:31.820693Z"
    }
   }
  },
  {
   "cell_type": "code",
   "execution_count": 3,
   "outputs": [
    {
     "name": "stderr",
     "output_type": "stream",
     "text": [
      "C:\\Users\\Admin\\AppData\\Local\\Temp\\ipykernel_13128\\335559639.py:6: DeprecationWarning: The package qiskit.providers.ibmq is being deprecated. Please see https://ibm.biz/provider_migration_guide to get instructions on how to migrate to qiskit-ibm-provider (https://github.com/Qiskit/qiskit-ibm-provider) and qiskit-ibm-runtime (https://github.com/Qiskit/qiskit-ibm-runtime).\n",
      "  provider = IBMQ.enable_account(token, hub='ibm-q-ncsu', group='nc-state', project='quantum-compiler')\n",
      "C:\\Users\\Admin\\AppData\\Local\\Temp\\ipykernel_13128\\335559639.py:6: DeprecationWarning: The qiskit.IBMQ entrypoint and the qiskit-ibmq-provider package (accessible from 'qiskit.providers.ibmq`) are deprecated and will be removed in a future release. Instead you should use the qiskit-ibm-provider package which is accessible from 'qiskit_ibm_provider'. You can install it with 'pip install qiskit_ibm_provider'. Just replace 'qiskit.IBMQ' with 'qiskit_ibm_provider.IBMProvider'\n",
      "  provider = IBMQ.enable_account(token, hub='ibm-q-ncsu', group='nc-state', project='quantum-compiler')\n"
     ]
    }
   ],
   "source": [
    "from qiskit import IBMQ\n",
    "\n",
    "with open('../../ibm_API_key','r') as file:\n",
    "    token = file.readline()\n",
<<<<<<< HEAD
    "#IBMProvider.save_account(token,instance='ibm-q-ncsu/nc-state/quantum-compiler',overwrite=True)\n",
    "provider = IBMQ.enable_account(token, hub=\"ibm-q-ncsu\", group=\"nc-state\", project=\"quantum-compiler\")\n",
=======
    "\n",
    "provider = IBMQ.enable_account(token, hub='ibm-q-ncsu', group='nc-state', project='quantum-compiler')\n",
    "\n",
    "#from qiskit_ibm_provider import IBMProvider\n",
    "#IBMProvider.save_account(token,instance='ibm-q-ncsu/nc-state/quantum-compiler',overwrite=True)\n",
>>>>>>> 68756075
    "#provider = IBMProvider()"
   ],
   "metadata": {
    "collapsed": false,
    "ExecuteTime": {
     "end_time": "2023-11-14T23:00:18.760369Z",
     "start_time": "2023-11-14T23:00:13.227292Z"
    }
   }
  },
  {
   "cell_type": "code",
   "execution_count": 4,
   "outputs": [],
   "source": [
    "from qiskit_transpiler import get_pm\n",
    "backend = provider.get_backend('ibmq_mumbai')\n",
    "pm = get_pm(backend)"
   ],
   "metadata": {
    "collapsed": false,
    "ExecuteTime": {
     "end_time": "2023-11-14T23:00:23.316239Z",
     "start_time": "2023-11-14T23:00:22.487431Z"
    }
   }
  },
  {
   "cell_type": "code",
   "execution_count": 6,
   "outputs": [],
   "source": [
    "params = [pi/4,pi/2]\n",
    "t = 1\n",
    "n, links = get_n_link(backend)"
   ],
   "metadata": {
    "collapsed": false,
    "ExecuteTime": {
     "end_time": "2023-11-14T23:00:44.202407Z",
     "start_time": "2023-11-14T23:00:44.196280Z"
    }
   }
  },
  {
   "cell_type": "code",
   "execution_count": 7,
   "outputs": [],
   "source": [
    "circuits_0 = []\n",
    "circuits_1 = []\n",
    "circuits_link_0 = []\n",
    "circuits_link_1 = []\n",
    "circuits_link_2 = []\n",
    "circuits_link_3 = []\n",
    "\n",
    "for i in range(n):\n",
    "    circuits_0.append(pm.run(make_circuit(backend,i,0,params,t)))\n",
    "    circuits_1.append(pm.run(make_circuit(backend,i,1,params,t)))\n",
    "\n",
    "for i in range(len(links)):\n",
    "    circuits_link_0.append(pm.run(make_circuit(backend,n+i,0,params,t)))\n",
    "    circuits_link_1.append(pm.run(make_circuit(backend,n+i,1,params,t)))\n",
    "    circuits_link_2.append(pm.run(make_circuit(backend,n+i,2,params,t)))\n",
    "    circuits_link_3.append(pm.run(make_circuit(backend,n+i,3,params,t)))"
   ],
   "metadata": {
    "collapsed": false,
    "ExecuteTime": {
     "end_time": "2023-11-14T23:00:46.828677Z",
     "start_time": "2023-11-14T23:00:45.712895Z"
    }
   }
  },
  {
   "cell_type": "code",
   "execution_count": 8,
   "outputs": [],
   "source": [
    "from qiskit import transpile as transpile_qiskit\n",
    "transpiled_circuits_0 = transpile_qiskit(circuits_0,backend)\n",
    "transpiled_circuits_1 = transpile_qiskit(circuits_1,backend)\n",
    "transpiled_circuits_link_0 = transpile_qiskit(circuits_link_0,backend)\n",
    "transpiled_circuits_link_1 = transpile_qiskit(circuits_link_1,backend)\n",
    "transpiled_circuits_link_2 = transpile_qiskit(circuits_link_2,backend)\n",
    "transpiled_circuits_link_3 = transpile_qiskit(circuits_link_3,backend)"
   ],
   "metadata": {
    "collapsed": false,
    "ExecuteTime": {
     "end_time": "2023-11-14T23:00:52.847990Z",
     "start_time": "2023-11-14T23:00:51.477049Z"
    }
   }
  },
  {
   "cell_type": "code",
   "execution_count": 9,
   "outputs": [],
   "source": [
    "from qiskit_aer.noise import NoiseModel\n",
    "simulator = provider.get_backend(\"ibmq_qasm_simulator\")\n",
    "noise_model = NoiseModel.from_backend(backend).to_dict()\n",
    "simulator.options.update_options(noise_model=noise_model)"
   ],
   "metadata": {
    "collapsed": false,
    "ExecuteTime": {
     "end_time": "2023-11-14T23:00:58.928253Z",
     "start_time": "2023-11-14T23:00:58.641810Z"
    }
   }
  },
  {
   "cell_type": "code",
<<<<<<< HEAD
   "execution_count": 10,
   "outputs": [],
   "source": [
    "job = execute(transpiled_circuits_0, shots=1024, backend=simulator)"
=======
   "execution_count": 9,
   "outputs": [],
   "source": [
    "job = execute(transpiled_circuits_0 * 5, shots=1024, backend=backend)\n",
    "job = execute(transpiled_circuits_1 * 5, shots=1024, backend=backend)\n",
    "job = execute(transpiled_circuits_link_0 * 5, shots=1024, backend=backend)\n",
    "job = execute(transpiled_circuits_link_1 * 5, shots=1024, backend=backend)\n",
    "job = execute(transpiled_circuits_link_2 * 5, shots=1024, backend=backend)\n",
    "job = execute(transpiled_circuits_link_3 * 5, shots=1024, backend=backend)"
>>>>>>> 68756075
   ],
   "metadata": {
    "collapsed": false,
    "ExecuteTime": {
     "end_time": "2023-11-14T23:01:12.490418Z",
     "start_time": "2023-11-14T23:01:05.963403Z"
    }
   }
  },
  {
   "cell_type": "code",
   "execution_count": null,
   "outputs": [],
   "source": [],
   "metadata": {
    "collapsed": false
   }
  },
  {
   "cell_type": "code",
   "execution_count": null,
   "outputs": [],
   "source": [],
   "metadata": {
    "collapsed": false
   }
  }
 ],
 "metadata": {
  "kernelspec": {
   "display_name": "Python 3",
   "language": "python",
   "name": "python3"
  },
  "language_info": {
   "codemirror_mode": {
    "name": "ipython",
    "version": 2
   },
   "file_extension": ".py",
   "mimetype": "text/x-python",
   "name": "python",
   "nbconvert_exporter": "python",
   "pygments_lexer": "ipython2",
   "version": "2.7.6"
  }
 },
 "nbformat": 4,
 "nbformat_minor": 0
}<|MERGE_RESOLUTION|>--- conflicted
+++ resolved
@@ -4,43 +4,17 @@
    "cell_type": "code",
    "execution_count": 1,
    "metadata": {
-    "collapsed": true,
-    "ExecuteTime": {
-     "end_time": "2023-11-14T22:59:58.504473Z",
-     "start_time": "2023-11-14T22:59:58.069797Z"
-    }
+    "collapsed": true
    },
    "outputs": [],
    "source": [
-<<<<<<< HEAD
-    "from qiskit import QuantumCircuit, Aer, execute\n",
-    "from qiskit.visualization import array_to_latex\n",
-    "from qiskit_transpiler import get_pm\n",
-    "from math import pi\n",
-    "from qiskit import IBMQ\n",
-    "from qiskit.providers import ibmq"
-=======
     "from qiskit import QuantumCircuit, execute\n",
     "from math import pi"
->>>>>>> 68756075
    ]
   },
   {
    "cell_type": "code",
-   "execution_count": null,
-   "outputs": [],
-   "source": [],
-   "metadata": {
-    "collapsed": false,
-    "ExecuteTime": {
-     "end_time": "2023-11-14T22:58:33.880285Z",
-     "start_time": "2023-11-14T22:58:33.833061Z"
-    }
-   }
-  },
-  {
-   "cell_type": "code",
-   "execution_count": 5,
+   "execution_count": 2,
    "outputs": [],
    "source": [
     "from qiskit.pulse import DriveChannel, GaussianSquare, ShiftPhase\n",
@@ -111,11 +85,7 @@
     "    return circ"
    ],
    "metadata": {
-    "collapsed": false,
-    "ExecuteTime": {
-     "end_time": "2023-11-14T23:00:31.843552Z",
-     "start_time": "2023-11-14T23:00:31.820693Z"
-    }
+    "collapsed": false
    }
   },
   {
@@ -136,26 +106,17 @@
    "source": [
     "from qiskit import IBMQ\n",
     "\n",
-    "with open('../../ibm_API_key','r') as file:\n",
+    "with open('../ibm_API_key','r') as file:\n",
     "    token = file.readline()\n",
-<<<<<<< HEAD
-    "#IBMProvider.save_account(token,instance='ibm-q-ncsu/nc-state/quantum-compiler',overwrite=True)\n",
-    "provider = IBMQ.enable_account(token, hub=\"ibm-q-ncsu\", group=\"nc-state\", project=\"quantum-compiler\")\n",
-=======
     "\n",
     "provider = IBMQ.enable_account(token, hub='ibm-q-ncsu', group='nc-state', project='quantum-compiler')\n",
     "\n",
     "#from qiskit_ibm_provider import IBMProvider\n",
     "#IBMProvider.save_account(token,instance='ibm-q-ncsu/nc-state/quantum-compiler',overwrite=True)\n",
->>>>>>> 68756075
     "#provider = IBMProvider()"
    ],
    "metadata": {
-    "collapsed": false,
-    "ExecuteTime": {
-     "end_time": "2023-11-14T23:00:18.760369Z",
-     "start_time": "2023-11-14T23:00:13.227292Z"
-    }
+    "collapsed": false
    }
   },
   {
@@ -168,16 +129,12 @@
     "pm = get_pm(backend)"
    ],
    "metadata": {
-    "collapsed": false,
-    "ExecuteTime": {
-     "end_time": "2023-11-14T23:00:23.316239Z",
-     "start_time": "2023-11-14T23:00:22.487431Z"
-    }
-   }
-  },
-  {
-   "cell_type": "code",
-   "execution_count": 6,
+    "collapsed": false
+   }
+  },
+  {
+   "cell_type": "code",
+   "execution_count": 5,
    "outputs": [],
    "source": [
     "params = [pi/4,pi/2]\n",
@@ -185,16 +142,12 @@
     "n, links = get_n_link(backend)"
    ],
    "metadata": {
-    "collapsed": false,
-    "ExecuteTime": {
-     "end_time": "2023-11-14T23:00:44.202407Z",
-     "start_time": "2023-11-14T23:00:44.196280Z"
-    }
-   }
-  },
-  {
-   "cell_type": "code",
-   "execution_count": 7,
+    "collapsed": false
+   }
+  },
+  {
+   "cell_type": "code",
+   "execution_count": 6,
    "outputs": [],
    "source": [
     "circuits_0 = []\n",
@@ -215,16 +168,12 @@
     "    circuits_link_3.append(pm.run(make_circuit(backend,n+i,3,params,t)))"
    ],
    "metadata": {
-    "collapsed": false,
-    "ExecuteTime": {
-     "end_time": "2023-11-14T23:00:46.828677Z",
-     "start_time": "2023-11-14T23:00:45.712895Z"
-    }
-   }
-  },
-  {
-   "cell_type": "code",
-   "execution_count": 8,
+    "collapsed": false
+   }
+  },
+  {
+   "cell_type": "code",
+   "execution_count": 7,
    "outputs": [],
    "source": [
     "from qiskit import transpile as transpile_qiskit\n",
@@ -236,16 +185,12 @@
     "transpiled_circuits_link_3 = transpile_qiskit(circuits_link_3,backend)"
    ],
    "metadata": {
-    "collapsed": false,
-    "ExecuteTime": {
-     "end_time": "2023-11-14T23:00:52.847990Z",
-     "start_time": "2023-11-14T23:00:51.477049Z"
-    }
-   }
-  },
-  {
-   "cell_type": "code",
-   "execution_count": 9,
+    "collapsed": false
+   }
+  },
+  {
+   "cell_type": "code",
+   "execution_count": 8,
    "outputs": [],
    "source": [
     "from qiskit_aer.noise import NoiseModel\n",
@@ -254,21 +199,11 @@
     "simulator.options.update_options(noise_model=noise_model)"
    ],
    "metadata": {
-    "collapsed": false,
-    "ExecuteTime": {
-     "end_time": "2023-11-14T23:00:58.928253Z",
-     "start_time": "2023-11-14T23:00:58.641810Z"
-    }
-   }
-  },
-  {
-   "cell_type": "code",
-<<<<<<< HEAD
-   "execution_count": 10,
-   "outputs": [],
-   "source": [
-    "job = execute(transpiled_circuits_0, shots=1024, backend=simulator)"
-=======
+    "collapsed": false
+   }
+  },
+  {
+   "cell_type": "code",
    "execution_count": 9,
    "outputs": [],
    "source": [
@@ -278,21 +213,7 @@
     "job = execute(transpiled_circuits_link_1 * 5, shots=1024, backend=backend)\n",
     "job = execute(transpiled_circuits_link_2 * 5, shots=1024, backend=backend)\n",
     "job = execute(transpiled_circuits_link_3 * 5, shots=1024, backend=backend)"
->>>>>>> 68756075
-   ],
-   "metadata": {
-    "collapsed": false,
-    "ExecuteTime": {
-     "end_time": "2023-11-14T23:01:12.490418Z",
-     "start_time": "2023-11-14T23:01:05.963403Z"
-    }
-   }
-  },
-  {
-   "cell_type": "code",
-   "execution_count": null,
-   "outputs": [],
-   "source": [],
+   ],
    "metadata": {
     "collapsed": false
    }
